--- conflicted
+++ resolved
@@ -168,57 +168,12 @@
 class DirectoryPresent(PathPresent):
     """Ensure that a directory is present"""
 
-<<<<<<< HEAD
-    mode_int: Optional[int]
-
-    @property
-    def mode(self) -> Optional[str]:
-        if self.mode_int:
-            return oct(self.mode_int).strip("0o")
-        else:
-            return None
-
-=======
->>>>>>> 3f1b20f2
     @property
     def accepted_types(self):
         if self.symbolic_link:
             return "directory", "symbolic link"
         else:
             return "directory"
-<<<<<<< HEAD
-
-    def __init__(
-        self,
-        remote_path: str,
-        mode: Optional[Union[int, str]] = None,
-        symbolic_link: bool = True,
-    ) -> None:
-        self.mode_int = int(mode, base=8) if isinstance(mode, str) else mode
-        self.remote_path = remote_path
-        self.symbolic_link = symbolic_link
-
-    async def enquire(self, host: Executor) -> bool:
-        command = f'stat -c "%a %F" {self.remote_path}'
-        try:
-            result = await host.check_output(command, no_such_file=True)
-            mode, type_ = result.split(" ", 1)
-            type_ = type_.strip("\n")
-
-            if type_ not in self.accepted_types:
-                return False
-            if self.mode and mode != self.mode:
-                return False
-            return True
-
-        except NoSuchFileError:
-            return False
-
-    async def enforce(self, host: Executor) -> bool:
-        await host.check_output("mkdir -p {}".format(self.remote_path))
-        if self.mode:
-            await host.check_output(f"chmod {self.mode} {self.remote_path}")
-=======
 
     async def enforce(self, host: Executor) -> bool:
         if self.mode:
@@ -229,7 +184,6 @@
             await host.check_output(f"chmod {self.mode} {self.remote_path}")
         else:
             await host.check_output(f"mkdir --parents {self.remote_path}")
->>>>>>> 3f1b20f2
         return True
 
 
